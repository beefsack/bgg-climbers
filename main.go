--- conflicted
+++ resolved
@@ -48,12 +48,8 @@
 var (
 	RankFormat         = fmt.Sprintf("%%%ds", RankWidth)
 	AverageFormat      = fmt.Sprintf("%%%ds", AverageWidth)
-<<<<<<< HEAD
 	BayesAverageFormat = fmt.Sprintf("%%%d.3f", AverageWidth)
-=======
 	NewAverageFormat   = AverageFormat
-	BayesAverageFormat = AverageFormat
->>>>>>> c6fffcab
 	UsersRatedFormat   = fmt.Sprintf("%%%ds", UsersRatedWidth)
 	ChangeFormat       = fmt.Sprintf("%%%ds", ChangeWidth+ColorTagWidth)
 	UnrankedText       = fmt.Sprintf(fmt.Sprintf("%%%ds", RankWidth), EmptyStr)
@@ -149,11 +145,7 @@
 // Description outputs the record rank details.
 func (r Record) Description() string {
 	return fmt.Sprintf(
-<<<<<<< HEAD
-		fmt.Sprintf("%%s  %s  %s  %v  %s", AverageFormat, BayesAverageFormat, UsersRatedFormat, ChangeFormat),
-=======
-		fmt.Sprintf("%%s  %s  %s  %s  %s  %s", AverageFormat, NewAverageFormat, BayesAverageFormat, UsersRatedFormat, ChangeFormat),
->>>>>>> c6fffcab
+		fmt.Sprintf("%%s  %s  %s  %s  %v  %s", AverageFormat, NewAverageFormat, BayesAverageFormat, UsersRatedFormat, ChangeFormat),
 		StrOrNA(r.RankString()),
 		StrOrNA(r.Average),
 		r.BayesAverage,
@@ -286,12 +278,8 @@
 		record.Date.Format(FileDateFormat),
 		StrOrNA(record.Record.RankString()),
 		StrOrNA(record.Record.Average),
-<<<<<<< HEAD
+		newAverage,
 		record.Record.BayesAverage,
-=======
-		newAverage,
-		StrOrNA(record.Record.BayesAverage),
->>>>>>> c6fffcab
 		StrOrNA(record.Record.UsersRated),
 		g.ClimbScoreString(offset),
 	)
